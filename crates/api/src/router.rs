--- conflicted
+++ resolved
@@ -162,8 +162,6 @@
                     get(ConstraintsApiProd::get_gateway),
                 );
             }
-<<<<<<< HEAD
-=======
             Route::BoltSetConstraints => {
                 router = router.route(
                     &route.path(),
@@ -176,7 +174,6 @@
                     get(ConstraintsApiProd::get_constraints),
                 );
             }
->>>>>>> f861c401
             _ => {
                 panic!("Route not implemented: {:?}, please add handling if there are new routes or resolve condensed routes before!", route);
             }
